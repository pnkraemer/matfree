--- conflicted
+++ resolved
@@ -18,7 +18,6 @@
         Note how this function assumes that the bidiagonalisation
         materialises the bidiagonal matrix.
 
-<<<<<<< HEAD
     """
 
     def svd(Av: Callable, v0: Array):
@@ -54,19 +53,8 @@
         Q, H, *_ = hessenberg(Av, v0)
 
         # Compute SVD of factorisation
-        U, S, Vt = linalg.eig(H)
-=======
-    """
+        vals, vecs = linalg.eig(H)
 
-    def svd(Av: Callable, v0: Array):
-        # Factorise the matrix
-        (u, v), B, *_ = bidiag(Av, v0)
+        return vals, Q @ vecs
 
-        # Compute SVD of factorisation
-        U, S, Vt = linalg.svd(B, full_matrices=False)
->>>>>>> d3d6da5c
-
-        # Combine orthogonal transformations
-        return u @ U, S, Vt @ v.T
-
-    return svd+    return eig