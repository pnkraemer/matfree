--- conflicted
+++ resolved
@@ -32,11 +32,8 @@
 ones_like = jnp.ones_like
 reshape = jnp.reshape
 round = jnp.round  # noqa: A001
-<<<<<<< HEAD
 set_printoptions = jnp.set_printoptions
-=======
 roll = jnp.roll
->>>>>>> f4105c37
 shape = jnp.shape
 sin = jnp.sin
 sqrt = jnp.sqrt
