--- conflicted
+++ resolved
@@ -3,10 +3,6 @@
   python: python3
 repos:
   - repo: https://github.com/astral-sh/ruff-pre-commit
-<<<<<<< HEAD
-    # Ruff version.
-=======
->>>>>>> 53b134bc
     rev: v0.12.4
     hooks:
       - id: ruff-check
